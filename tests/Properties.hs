<<<<<<< HEAD
{-# LANGUAGE CPP, DeriveDataTypeable, OverloadedStrings, RecordWildCards,
    ScopedTypeVariables, StandaloneDeriving, TemplateHaskell #-}
{-# OPTIONS_GHC -fno-warn-orphans #-}

#ifdef GENERICS
{-# LANGUAGE DeriveGeneric, StandaloneDeriving #-}
#endif

import Control.Monad
import Control.Applicative
=======
{-# LANGUAGE OverloadedStrings, RecordWildCards, ScopedTypeVariables #-}

>>>>>>> 271f4dc4
import Data.Aeson.Encode
import Data.Aeson.Parser (value)
import Data.Aeson.Types
import Data.Aeson.TH
import Data.Attoparsec.Number
import Data.Data (Data)
import Data.Int
import Test.Framework (Test, defaultMain, testGroup)
import Test.Framework.Providers.QuickCheck2 (testProperty)
<<<<<<< HEAD
import Test.QuickCheck (Arbitrary(..), choose, oneof, elements, Gen)
import qualified Data.Vector as V
=======
import Test.QuickCheck (Arbitrary(..))
>>>>>>> 271f4dc4
import qualified Data.Aeson.Generic as G
import qualified Data.Attoparsec.Lazy as L
import qualified Data.ByteString.Lazy.Char8 as L
import qualified Data.Text as T
import qualified Data.Map as Map
<<<<<<< HEAD
import qualified Data.HashMap.Strict as H
import Data.Time.Calendar (Day)
import Data.Time.Clock (DiffTime, UTCTime(..), picosecondsToDiffTime)
import Data.Time (ZonedTime(..), LocalTime(..), TimeZone(..),
                  hoursToTimeZone, Day(..), TimeOfDay(..))
import Options

#ifdef GENERICS
import GHC.Generics
#endif
=======
import Data.Time.Clock (UTCTime(..))
import Data.Time (ZonedTime(..))
import Types (Foo(..), UFoo(..))
import Instances ()
import Types (Approx(..), OneConstructor(..), Product2, Product6, Sum4)
>>>>>>> 271f4dc4

encodeDouble :: Double -> Double -> Bool
encodeDouble num denom
    | isInfinite d || isNaN d = encode (Number (D d)) == "null"
    | otherwise               = (read . L.unpack . encode . Number . D) d == d
  where d = num / denom

encodeInteger :: Integer -> Bool
encodeInteger i = encode (Number (I i)) == L.pack (show i)

roundTrip :: (FromJSON a, ToJSON a) => (a -> a -> Bool) -> a -> a -> Bool
roundTrip eq _ i =
    case fmap fromJSON . L.parse value . encode . toJSON $ i of
      L.Done _ (Success v) -> v `eq` i
      _                    -> False

roundTripEq :: (Eq a, FromJSON a, ToJSON a) => a -> a -> Bool
roundTripEq x y = roundTrip (==) x y

genericTo :: (Data a, ToJSON a) => a -> a -> Bool
genericTo _ v = G.toJSON v == toJSON v

genericFrom :: (Eq a, Data a, ToJSON a) => a -> a -> Bool
genericFrom _ v = G.fromJSON (toJSON v) == Success v

toFromJSON :: (Arbitrary a, Eq a, FromJSON a, ToJSON a) => a -> Bool
toFromJSON x = case fromJSON . toJSON $ x of
                Error _ -> False
                Success x' -> x == x'

genericToFromJSON :: (Arbitrary a, Eq a, Data a) => a -> Bool
genericToFromJSON x = case G.fromJSON . G.toJSON $ x of
                Error _ -> False
                Success x' -> x == x'

toParseJSON :: (Arbitrary a, Eq a) => (Value -> Parser a) -> (a -> Value) -> a -> Bool
toParseJSON parsejson tojson x = case parse parsejson . tojson $ x of
                Error _ -> False
                Success x' -> x == x'

regress_gh72 :: [(String, Maybe String)] -> Bool
regress_gh72 ys = G.decode (G.encode m) == Just m
    where m = Map.fromList ys

modifyFailureProp :: String -> String -> Bool
modifyFailureProp orig added =
    result == Error (added ++ orig)
  where
    parser = const $ modifyFailure (added ++) $ fail orig
    result :: Result ()
    result = parse parser ()

<<<<<<< HEAD
data Foo = Foo {
      fooInt :: Int
    , fooDouble :: Double
    , fooTuple :: (String, Text, Int)
    -- This definition causes an infinite loop in genericTo and genericFrom!
    -- , fooMap :: Map.Map String Foo
    , fooMap :: Map.Map String (Text,Int)
    } deriving (Show, Typeable, Data)

--------------------------------------------------------------------------------
-- Nullary
--------------------------------------------------------------------------------

data Nullary = C1 | C2 | C3 deriving (Eq, Show)

instance Arbitrary Nullary where
    arbitrary = elements [C1, C2, C3]

thNullaryToJSONString :: Nullary -> Value
thNullaryToJSONString = $(mkToJSON optsDefault ''Nullary)

thNullaryParseJSONString :: Value -> Parser Nullary
thNullaryParseJSONString = $(mkParseJSON optsDefault ''Nullary)


thNullaryToJSON2ElemArray :: Nullary -> Value
thNullaryToJSON2ElemArray = $(mkToJSON opts2ElemArray ''Nullary)

thNullaryParseJSON2ElemArray :: Value -> Parser Nullary
thNullaryParseJSON2ElemArray = $(mkParseJSON opts2ElemArray ''Nullary)


thNullaryToJSONObjectWithType :: Nullary -> Value
thNullaryToJSONObjectWithType = $(mkToJSON optsObjectWithType ''Nullary)

thNullaryParseJSONObjectWithType :: Value -> Parser Nullary
thNullaryParseJSONObjectWithType = $(mkParseJSON optsObjectWithType ''Nullary)


thNullaryToJSONObjectWithSingleField :: Nullary -> Value
thNullaryToJSONObjectWithSingleField = $(mkToJSON optsObjectWithSingleField ''Nullary)

thNullaryParseJSONObjectWithSingleField :: Value -> Parser Nullary
thNullaryParseJSONObjectWithSingleField = $(mkParseJSON optsObjectWithSingleField ''Nullary)

#ifdef GENERICS
deriving instance Generic Nullary

gNullaryToJSONString :: Nullary -> Value
gNullaryToJSONString = gToJSON optsDefault . from

gNullaryParseJSONString :: Value -> Parser Nullary
gNullaryParseJSONString = fmap to . gParseJSON optsDefault


gNullaryToJSON2ElemArray :: Nullary -> Value
gNullaryToJSON2ElemArray = gToJSON opts2ElemArray . from

gNullaryParseJSON2ElemArray :: Value -> Parser Nullary
gNullaryParseJSON2ElemArray = fmap to . gParseJSON opts2ElemArray


gNullaryToJSONObjectWithType :: Nullary -> Value
gNullaryToJSONObjectWithType = gToJSON optsObjectWithType . from

gNullaryParseJSONObjectWithType :: Value -> Parser Nullary
gNullaryParseJSONObjectWithType = fmap to . gParseJSON optsObjectWithType


gNullaryToJSONObjectWithSingleField :: Nullary -> Value
gNullaryToJSONObjectWithSingleField = gToJSON optsObjectWithSingleField . from

gNullaryParseJSONObjectWithSingleField :: Value -> Parser Nullary
gNullaryParseJSONObjectWithSingleField = fmap to . gParseJSON optsObjectWithSingleField
#endif

--------------------------------------------------------------------------------
-- SomeType
--------------------------------------------------------------------------------

data SomeType a = Nullary
                | Unary Int
                | Product String (Maybe Char) a
                | Record { testOne   :: Double
                         , testTwo   :: Maybe Bool
                         , testThree :: Maybe a
                         } deriving (Eq, Show)

instance Arbitrary a => Arbitrary (SomeType a) where
    arbitrary = oneof [ pure Nullary
                      , Unary   <$> arbitrary
                      , Product <$> arbitrary <*> arbitrary <*> arbitrary
                      , Record  <$> arbitrary <*> arbitrary <*> arbitrary
                      ]

type SomeTypeToJSON = SomeType Int -> Value

thSomeTypeToJSON2ElemArray :: ToJSON a => SomeType a -> Value
thSomeTypeToJSON2ElemArray = $(mkToJSON opts2ElemArray ''SomeType)

thSomeTypeParseJSON2ElemArray :: FromJSON a => Value -> Parser (SomeType a)
thSomeTypeParseJSON2ElemArray = $(mkParseJSON opts2ElemArray ''SomeType)


thSomeTypeToJSONObjectWithType :: ToJSON a => SomeType a -> Value
thSomeTypeToJSONObjectWithType = $(mkToJSON optsObjectWithType ''SomeType)

thSomeTypeParseJSONObjectWithType :: FromJSON a => Value -> Parser (SomeType a)
thSomeTypeParseJSONObjectWithType = $(mkParseJSON optsObjectWithType ''SomeType)


thSomeTypeToJSONObjectWithSingleField :: ToJSON a => SomeType a -> Value
thSomeTypeToJSONObjectWithSingleField = $(mkToJSON optsObjectWithSingleField ''SomeType)

thSomeTypeParseJSONObjectWithSingleField :: FromJSON a => Value -> Parser (SomeType a)
thSomeTypeParseJSONObjectWithSingleField = $(mkParseJSON optsObjectWithSingleField ''SomeType)

#ifdef GENERICS
deriving instance Generic (SomeType a)

gSomeTypeToJSON2ElemArray :: ToJSON a => SomeType a -> Value
gSomeTypeToJSON2ElemArray = gToJSON opts2ElemArray . from

gSomeTypeParseJSON2ElemArray :: FromJSON a => Value -> Parser (SomeType a)
gSomeTypeParseJSON2ElemArray = fmap to . gParseJSON opts2ElemArray


gSomeTypeToJSONObjectWithType :: ToJSON a => SomeType a -> Value
gSomeTypeToJSONObjectWithType = gToJSON optsObjectWithType . from

gSomeTypeParseJSONObjectWithType :: FromJSON a => Value -> Parser (SomeType a)
gSomeTypeParseJSONObjectWithType = fmap to . gParseJSON optsObjectWithType


gSomeTypeToJSONObjectWithSingleField :: ToJSON a => SomeType a -> Value
gSomeTypeToJSONObjectWithSingleField = gToJSON optsObjectWithSingleField . from

gSomeTypeParseJSONObjectWithSingleField :: FromJSON a => Value -> Parser (SomeType a)
gSomeTypeParseJSONObjectWithSingleField = fmap to . gParseJSON optsObjectWithSingleField
#endif

--------------------------------------------------------------------------------
-- Value properties
--------------------------------------------------------------------------------

isString :: Value -> Bool
isString (String _) = True
isString _          = False

is2ElemArray :: Value -> Bool
is2ElemArray (Array v) = V.length v == 2 && isString (V.head v)
is2ElemArray _         = False

isObjectWithTypeValue :: Value -> Bool
isObjectWithTypeValue (Object obj) = "type"  `H.member` obj &&
                                     "value" `H.member` obj
isObjectWithTypeValue _            = False

isObjectWithType :: Value -> Bool
isObjectWithType (Object obj) = "type"  `H.member` obj
isObjectWithType _            = False

isObjectWithSingleField :: Value -> Bool
isObjectWithSingleField (Object obj) = H.size obj == 1
isObjectWithSingleField _            = False

--------------------------------------------------------------------------------

instance Eq Foo where
    a == b = fooInt a == fooInt b &&
             fooDouble a `approxEq` fooDouble b &&
             fooTuple a == fooTuple b

instance ToJSON Foo where
    toJSON Foo{..} = object [ "fooInt" .= fooInt
                            , "fooDouble" .= fooDouble
                            , "fooTuple" .= fooTuple
                            , "fooMap" .= fooMap
                            ]

instance FromJSON Foo where
    parseJSON (Object v) = Foo <$>
                           v .: "fooInt" <*>
                           v .: "fooDouble" <*>
                           v .: "fooTuple" <*>
                           v .: "fooMap"
    parseJSON _ = empty

instance Arbitrary Text where
    arbitrary = T.pack <$> arbitrary

instance (Ord k, Arbitrary k, Arbitrary v) => Arbitrary (Map.Map k v) where
    arbitrary = Map.fromList <$> arbitrary

instance Arbitrary Foo where
    arbitrary = liftM4 Foo arbitrary arbitrary arbitrary arbitrary

instance Arbitrary LocalTime where
    arbitrary = return $ LocalTime (ModifiedJulianDay 1) (TimeOfDay 1 2 3)

instance Arbitrary TimeZone where
    arbitrary = do
      offset <- choose (0,2) :: Gen Int
      return $ hoursToTimeZone offset

instance Arbitrary Day where
    arbitrary = ModifiedJulianDay `liftM` arbitrary

instance Arbitrary DiffTime where
    arbitrary = picosecondsToDiffTime `liftM` choose (0, 86400000000000000)

instance Arbitrary UTCTime where
    arbitrary = liftM2 UTCTime arbitrary arbitrary

instance Arbitrary DotNetTime where
    arbitrary = DotNetTime `liftM` arbitrary

instance Arbitrary ZonedTime where
    arbitrary = liftM2 ZonedTime arbitrary arbitrary

data UFoo = UFoo {
      _UFooInt :: Int
    , uFooInt :: Int
    } deriving (Show, Eq, Data, Typeable)

instance Arbitrary UFoo where
    arbitrary = UFoo <$> arbitrary <*> arbitrary
        where _ = uFooInt

=======
>>>>>>> 271f4dc4
main :: IO ()
main = defaultMain tests

type P6 = Product6 Int Bool String (Approx Double) (Int, Approx Double) ()
type S4 = Sum4 Int8 ZonedTime T.Text (Map.Map String Int)

tests :: [Test]
tests = [
  testGroup "regression" [
      testProperty "gh-72" regress_gh72
  ],
  testGroup "encode" [
      testProperty "encodeDouble" encodeDouble
    , testProperty "encodeInteger" encodeInteger
    ],
  testGroup "genericFrom" [
      testProperty "Bool" $ genericFrom True
    , testProperty "Double" $ genericFrom (1::Double)
    , testProperty "Int" $ genericFrom (1::Int)
    , testProperty "Foo" $ genericFrom (undefined::Foo)
    , testProperty "Maybe" $ genericFrom (Just 1 :: Maybe Int)
    ],
  testGroup "genericTo" [
      testProperty "Bool" $ genericTo True
    , testProperty "Double" $ genericTo (1::Double)
    , testProperty "Int" $ genericTo (1::Int)
    , testProperty "Foo" $ genericTo (undefined::Foo)
    , testProperty "Maybe" $ genericTo (Just 1 :: Maybe Int)
    ],
  testGroup "roundTrip" [
      testProperty "Bool" $ roundTripEq True
    , testProperty "Double" $ roundTripEq (1 :: Approx Double)
    , testProperty "Int" $ roundTripEq (1::Int)
    , testProperty "Integer" $ roundTripEq (1::Integer)
    , testProperty "String" $ roundTripEq (""::String)
    , testProperty "Text" $ roundTripEq T.empty
    , testProperty "Foo" $ roundTripEq (undefined::Foo)
    , testProperty "DotNetTime" $ roundTripEq (undefined :: Approx DotNetTime)
    , testProperty "UTCTime" $ roundTripEq (undefined :: Approx UTCTime)
    , testProperty "ZonedTime" $ roundTripEq (undefined::ZonedTime)
    , testGroup "ghcGenerics" [
        testProperty "OneConstructor" $ roundTripEq OneConstructor
      , testProperty "Product2" $ roundTripEq (undefined :: Product2 Int Bool)
      , testProperty "Product6" $ roundTripEq (undefined :: P6)
      , testProperty "Sum4" $ roundTripEq (undefined :: S4)
      ]
    ],
  testGroup "toFromJSON" [
      testProperty "Integer" (toFromJSON :: Integer -> Bool)
    , testProperty "Double" (toFromJSON :: Double -> Bool)
    , testProperty "Maybe Integer" (toFromJSON :: Maybe Integer -> Bool)
    , testProperty "Either Integer Double" (toFromJSON :: Either Integer Double -> Bool)
    , testProperty "Either Integer Integer" (toFromJSON :: Either Integer Integer -> Bool)
    ],
  testGroup "genericToFromJSON" [
      testProperty "_UFoo" (genericToFromJSON :: UFoo -> Bool)
    ],
  testGroup "failure messages" [
      testProperty "modify failure" modifyFailureProp
    ],
  testGroup "template-haskell" [
    testGroup "Nullary" [
        testProperty "string"                (isString                . thNullaryToJSONString)
      , testProperty "2ElemArray"            (is2ElemArray            . thNullaryToJSON2ElemArray)
      , testProperty "ObjectWithType"        (isObjectWithTypeValue   . thNullaryToJSONObjectWithType)
      , testProperty "ObjectWithSingleField" (isObjectWithSingleField . thNullaryToJSONObjectWithSingleField)

      , testGroup "roundTrip" [
            testProperty "string"                (toParseJSON thNullaryParseJSONString                thNullaryToJSONString)
          , testProperty "2ElemArray"            (toParseJSON thNullaryParseJSON2ElemArray            thNullaryToJSON2ElemArray)
          , testProperty "ObjectWithType"        (toParseJSON thNullaryParseJSONObjectWithType        thNullaryToJSONObjectWithType)
          , testProperty "ObjectWithSingleField" (toParseJSON thNullaryParseJSONObjectWithSingleField thNullaryToJSONObjectWithSingleField)
        ]
      ]
   , testGroup "SomeType" [
        testProperty "2ElemArray"            (is2ElemArray            . (thSomeTypeToJSON2ElemArray            :: SomeTypeToJSON))
      , testProperty "ObjectWithType"        (isObjectWithType        . (thSomeTypeToJSONObjectWithType        :: SomeTypeToJSON))
      , testProperty "ObjectWithSingleField" (isObjectWithSingleField . (thSomeTypeToJSONObjectWithSingleField :: SomeTypeToJSON))

      , testGroup "roundTrip" [
            testProperty "2ElemArray"            (toParseJSON thSomeTypeParseJSON2ElemArray            (thSomeTypeToJSON2ElemArray            :: SomeTypeToJSON))
          , testProperty "ObjectWithType"        (toParseJSON thSomeTypeParseJSONObjectWithType        (thSomeTypeToJSONObjectWithType        :: SomeTypeToJSON))
          , testProperty "ObjectWithSingleField" (toParseJSON thSomeTypeParseJSONObjectWithSingleField (thSomeTypeToJSONObjectWithSingleField :: SomeTypeToJSON))
        ]
    ]
    ]
#ifdef GENERICS
  , testGroup "GHC-generics" [
      testGroup "Nullary" [
          testProperty "string"                (isString                . gNullaryToJSONString)
        , testProperty "2ElemArray"            (is2ElemArray            . gNullaryToJSON2ElemArray)
        , testProperty "ObjectWithType"        (isObjectWithTypeValue   . gNullaryToJSONObjectWithType)
        , testProperty "ObjectWithSingleField" (isObjectWithSingleField . gNullaryToJSONObjectWithSingleField)

        , testGroup "eq" [
              testProperty "string"                (\n -> gNullaryToJSONString                n == thNullaryToJSONString                n)
            , testProperty "2ElemArray"            (\n -> gNullaryToJSON2ElemArray            n == thNullaryToJSON2ElemArray            n)
            , testProperty "ObjectWithType"        (\n -> gNullaryToJSONObjectWithType        n == thNullaryToJSONObjectWithType        n)
            , testProperty "ObjectWithSingleField" (\n -> gNullaryToJSONObjectWithSingleField n == thNullaryToJSONObjectWithSingleField n)
          ]
        , testGroup "roundTrip" [
            testProperty "string"                (toParseJSON gNullaryParseJSONString                gNullaryToJSONString)
          , testProperty "2ElemArray"            (toParseJSON gNullaryParseJSON2ElemArray            gNullaryToJSON2ElemArray)
          , testProperty "ObjectWithType"        (toParseJSON gNullaryParseJSONObjectWithType        gNullaryToJSONObjectWithType)
          , testProperty "ObjectWithSingleField" (toParseJSON gNullaryParseJSONObjectWithSingleField gNullaryToJSONObjectWithSingleField)
          ]
        ]
    , testGroup "SomeType" [
          testProperty "2ElemArray"            (is2ElemArray            . (gSomeTypeToJSON2ElemArray            :: SomeTypeToJSON))
        , testProperty "ObjectWithType"        (isObjectWithType        . (gSomeTypeToJSONObjectWithType        :: SomeTypeToJSON))
        , testProperty "ObjectWithSingleField" (isObjectWithSingleField . (gSomeTypeToJSONObjectWithSingleField :: SomeTypeToJSON))

        , testGroup "eq" [
              testProperty "2ElemArray"            (\n -> (gSomeTypeToJSON2ElemArray            :: SomeTypeToJSON) n == thSomeTypeToJSON2ElemArray            n)
            , testProperty "ObjectWithType"        (\n -> (gSomeTypeToJSONObjectWithType        :: SomeTypeToJSON) n == thSomeTypeToJSONObjectWithType        n)
            , testProperty "ObjectWithSingleField" (\n -> (gSomeTypeToJSONObjectWithSingleField :: SomeTypeToJSON) n == thSomeTypeToJSONObjectWithSingleField n)
          ]
        , testGroup "roundTrip" [
            testProperty "2ElemArray"            (toParseJSON gSomeTypeParseJSON2ElemArray            (gSomeTypeToJSON2ElemArray            :: SomeTypeToJSON))
          , testProperty "ObjectWithType"        (toParseJSON gSomeTypeParseJSONObjectWithType        (gSomeTypeToJSONObjectWithType        :: SomeTypeToJSON))
          , testProperty "ObjectWithSingleField" (toParseJSON gSomeTypeParseJSONObjectWithSingleField (gSomeTypeToJSONObjectWithSingleField :: SomeTypeToJSON))
          ]
        ]
    ]
#endif
  ]<|MERGE_RESOLUTION|>--- conflicted
+++ resolved
@@ -1,56 +1,28 @@
-<<<<<<< HEAD
-{-# LANGUAGE CPP, DeriveDataTypeable, OverloadedStrings, RecordWildCards,
-    ScopedTypeVariables, StandaloneDeriving, TemplateHaskell #-}
-{-# OPTIONS_GHC -fno-warn-orphans #-}
-
-#ifdef GENERICS
-{-# LANGUAGE DeriveGeneric, StandaloneDeriving #-}
-#endif
-
-import Control.Monad
-import Control.Applicative
-=======
 {-# LANGUAGE OverloadedStrings, RecordWildCards, ScopedTypeVariables #-}
 
->>>>>>> 271f4dc4
 import Data.Aeson.Encode
 import Data.Aeson.Parser (value)
 import Data.Aeson.Types
-import Data.Aeson.TH
 import Data.Attoparsec.Number
 import Data.Data (Data)
 import Data.Int
 import Test.Framework (Test, defaultMain, testGroup)
 import Test.Framework.Providers.QuickCheck2 (testProperty)
-<<<<<<< HEAD
-import Test.QuickCheck (Arbitrary(..), choose, oneof, elements, Gen)
+import Test.QuickCheck (Arbitrary(..))
 import qualified Data.Vector as V
-=======
-import Test.QuickCheck (Arbitrary(..))
->>>>>>> 271f4dc4
 import qualified Data.Aeson.Generic as G
 import qualified Data.Attoparsec.Lazy as L
 import qualified Data.ByteString.Lazy.Char8 as L
 import qualified Data.Text as T
 import qualified Data.Map as Map
-<<<<<<< HEAD
 import qualified Data.HashMap.Strict as H
-import Data.Time.Calendar (Day)
-import Data.Time.Clock (DiffTime, UTCTime(..), picosecondsToDiffTime)
-import Data.Time (ZonedTime(..), LocalTime(..), TimeZone(..),
-                  hoursToTimeZone, Day(..), TimeOfDay(..))
-import Options
-
-#ifdef GENERICS
-import GHC.Generics
-#endif
-=======
 import Data.Time.Clock (UTCTime(..))
 import Data.Time (ZonedTime(..))
 import Types (Foo(..), UFoo(..))
 import Instances ()
 import Types (Approx(..), OneConstructor(..), Product2, Product6, Sum4)
->>>>>>> 271f4dc4
+import Encoders
+
 
 encodeDouble :: Double -> Double -> Bool
 encodeDouble num denom
@@ -61,6 +33,12 @@
 encodeInteger :: Integer -> Bool
 encodeInteger i = encode (Number (I i)) == L.pack (show i)
 
+toParseJSON :: (Arbitrary a, Eq a) => (Value -> Parser a) -> (a -> Value) -> a -> Bool
+toParseJSON parsejson tojson x =
+    case parse parsejson . tojson $ x of
+      Error _ -> False
+      Success x' -> x == x'
+
 roundTrip :: (FromJSON a, ToJSON a) => (a -> a -> Bool) -> a -> a -> Bool
 roundTrip eq _ i =
     case fmap fromJSON . L.parse value . encode . toJSON $ i of
@@ -83,11 +61,6 @@
 
 genericToFromJSON :: (Arbitrary a, Eq a, Data a) => a -> Bool
 genericToFromJSON x = case G.fromJSON . G.toJSON $ x of
-                Error _ -> False
-                Success x' -> x == x'
-
-toParseJSON :: (Arbitrary a, Eq a) => (Value -> Parser a) -> (a -> Value) -> a -> Bool
-toParseJSON parsejson tojson x = case parse parsejson . tojson $ x of
                 Error _ -> False
                 Success x' -> x == x'
 
@@ -103,147 +76,11 @@
     result :: Result ()
     result = parse parser ()
 
-<<<<<<< HEAD
-data Foo = Foo {
-      fooInt :: Int
-    , fooDouble :: Double
-    , fooTuple :: (String, Text, Int)
-    -- This definition causes an infinite loop in genericTo and genericFrom!
-    -- , fooMap :: Map.Map String Foo
-    , fooMap :: Map.Map String (Text,Int)
-    } deriving (Show, Typeable, Data)
-
---------------------------------------------------------------------------------
--- Nullary
---------------------------------------------------------------------------------
-
-data Nullary = C1 | C2 | C3 deriving (Eq, Show)
-
-instance Arbitrary Nullary where
-    arbitrary = elements [C1, C2, C3]
-
-thNullaryToJSONString :: Nullary -> Value
-thNullaryToJSONString = $(mkToJSON optsDefault ''Nullary)
-
-thNullaryParseJSONString :: Value -> Parser Nullary
-thNullaryParseJSONString = $(mkParseJSON optsDefault ''Nullary)
-
-
-thNullaryToJSON2ElemArray :: Nullary -> Value
-thNullaryToJSON2ElemArray = $(mkToJSON opts2ElemArray ''Nullary)
-
-thNullaryParseJSON2ElemArray :: Value -> Parser Nullary
-thNullaryParseJSON2ElemArray = $(mkParseJSON opts2ElemArray ''Nullary)
-
-
-thNullaryToJSONObjectWithType :: Nullary -> Value
-thNullaryToJSONObjectWithType = $(mkToJSON optsObjectWithType ''Nullary)
-
-thNullaryParseJSONObjectWithType :: Value -> Parser Nullary
-thNullaryParseJSONObjectWithType = $(mkParseJSON optsObjectWithType ''Nullary)
-
-
-thNullaryToJSONObjectWithSingleField :: Nullary -> Value
-thNullaryToJSONObjectWithSingleField = $(mkToJSON optsObjectWithSingleField ''Nullary)
-
-thNullaryParseJSONObjectWithSingleField :: Value -> Parser Nullary
-thNullaryParseJSONObjectWithSingleField = $(mkParseJSON optsObjectWithSingleField ''Nullary)
-
-#ifdef GENERICS
-deriving instance Generic Nullary
-
-gNullaryToJSONString :: Nullary -> Value
-gNullaryToJSONString = gToJSON optsDefault . from
-
-gNullaryParseJSONString :: Value -> Parser Nullary
-gNullaryParseJSONString = fmap to . gParseJSON optsDefault
-
-
-gNullaryToJSON2ElemArray :: Nullary -> Value
-gNullaryToJSON2ElemArray = gToJSON opts2ElemArray . from
-
-gNullaryParseJSON2ElemArray :: Value -> Parser Nullary
-gNullaryParseJSON2ElemArray = fmap to . gParseJSON opts2ElemArray
-
-
-gNullaryToJSONObjectWithType :: Nullary -> Value
-gNullaryToJSONObjectWithType = gToJSON optsObjectWithType . from
-
-gNullaryParseJSONObjectWithType :: Value -> Parser Nullary
-gNullaryParseJSONObjectWithType = fmap to . gParseJSON optsObjectWithType
-
-
-gNullaryToJSONObjectWithSingleField :: Nullary -> Value
-gNullaryToJSONObjectWithSingleField = gToJSON optsObjectWithSingleField . from
-
-gNullaryParseJSONObjectWithSingleField :: Value -> Parser Nullary
-gNullaryParseJSONObjectWithSingleField = fmap to . gParseJSON optsObjectWithSingleField
-#endif
-
---------------------------------------------------------------------------------
--- SomeType
---------------------------------------------------------------------------------
-
-data SomeType a = Nullary
-                | Unary Int
-                | Product String (Maybe Char) a
-                | Record { testOne   :: Double
-                         , testTwo   :: Maybe Bool
-                         , testThree :: Maybe a
-                         } deriving (Eq, Show)
-
-instance Arbitrary a => Arbitrary (SomeType a) where
-    arbitrary = oneof [ pure Nullary
-                      , Unary   <$> arbitrary
-                      , Product <$> arbitrary <*> arbitrary <*> arbitrary
-                      , Record  <$> arbitrary <*> arbitrary <*> arbitrary
-                      ]
-
-type SomeTypeToJSON = SomeType Int -> Value
-
-thSomeTypeToJSON2ElemArray :: ToJSON a => SomeType a -> Value
-thSomeTypeToJSON2ElemArray = $(mkToJSON opts2ElemArray ''SomeType)
-
-thSomeTypeParseJSON2ElemArray :: FromJSON a => Value -> Parser (SomeType a)
-thSomeTypeParseJSON2ElemArray = $(mkParseJSON opts2ElemArray ''SomeType)
-
-
-thSomeTypeToJSONObjectWithType :: ToJSON a => SomeType a -> Value
-thSomeTypeToJSONObjectWithType = $(mkToJSON optsObjectWithType ''SomeType)
-
-thSomeTypeParseJSONObjectWithType :: FromJSON a => Value -> Parser (SomeType a)
-thSomeTypeParseJSONObjectWithType = $(mkParseJSON optsObjectWithType ''SomeType)
-
-
-thSomeTypeToJSONObjectWithSingleField :: ToJSON a => SomeType a -> Value
-thSomeTypeToJSONObjectWithSingleField = $(mkToJSON optsObjectWithSingleField ''SomeType)
-
-thSomeTypeParseJSONObjectWithSingleField :: FromJSON a => Value -> Parser (SomeType a)
-thSomeTypeParseJSONObjectWithSingleField = $(mkParseJSON optsObjectWithSingleField ''SomeType)
-
-#ifdef GENERICS
-deriving instance Generic (SomeType a)
-
-gSomeTypeToJSON2ElemArray :: ToJSON a => SomeType a -> Value
-gSomeTypeToJSON2ElemArray = gToJSON opts2ElemArray . from
-
-gSomeTypeParseJSON2ElemArray :: FromJSON a => Value -> Parser (SomeType a)
-gSomeTypeParseJSON2ElemArray = fmap to . gParseJSON opts2ElemArray
-
-
-gSomeTypeToJSONObjectWithType :: ToJSON a => SomeType a -> Value
-gSomeTypeToJSONObjectWithType = gToJSON optsObjectWithType . from
-
-gSomeTypeParseJSONObjectWithType :: FromJSON a => Value -> Parser (SomeType a)
-gSomeTypeParseJSONObjectWithType = fmap to . gParseJSON optsObjectWithType
-
-
-gSomeTypeToJSONObjectWithSingleField :: ToJSON a => SomeType a -> Value
-gSomeTypeToJSONObjectWithSingleField = gToJSON optsObjectWithSingleField . from
-
-gSomeTypeParseJSONObjectWithSingleField :: FromJSON a => Value -> Parser (SomeType a)
-gSomeTypeParseJSONObjectWithSingleField = fmap to . gParseJSON optsObjectWithSingleField
-#endif
+main :: IO ()
+main = defaultMain tests
+
+type P6 = Product6 Int Bool String (Approx Double) (Int, Approx Double) ()
+type S4 = Sum4 Int8 ZonedTime T.Text (Map.Map String Int)
 
 --------------------------------------------------------------------------------
 -- Value properties
@@ -263,7 +100,7 @@
 isObjectWithTypeValue _            = False
 
 isObjectWithType :: Value -> Bool
-isObjectWithType (Object obj) = "type"  `H.member` obj
+isObjectWithType (Object obj) = "type" `H.member` obj
 isObjectWithType _            = False
 
 isObjectWithSingleField :: Value -> Bool
@@ -271,75 +108,6 @@
 isObjectWithSingleField _            = False
 
 --------------------------------------------------------------------------------
-
-instance Eq Foo where
-    a == b = fooInt a == fooInt b &&
-             fooDouble a `approxEq` fooDouble b &&
-             fooTuple a == fooTuple b
-
-instance ToJSON Foo where
-    toJSON Foo{..} = object [ "fooInt" .= fooInt
-                            , "fooDouble" .= fooDouble
-                            , "fooTuple" .= fooTuple
-                            , "fooMap" .= fooMap
-                            ]
-
-instance FromJSON Foo where
-    parseJSON (Object v) = Foo <$>
-                           v .: "fooInt" <*>
-                           v .: "fooDouble" <*>
-                           v .: "fooTuple" <*>
-                           v .: "fooMap"
-    parseJSON _ = empty
-
-instance Arbitrary Text where
-    arbitrary = T.pack <$> arbitrary
-
-instance (Ord k, Arbitrary k, Arbitrary v) => Arbitrary (Map.Map k v) where
-    arbitrary = Map.fromList <$> arbitrary
-
-instance Arbitrary Foo where
-    arbitrary = liftM4 Foo arbitrary arbitrary arbitrary arbitrary
-
-instance Arbitrary LocalTime where
-    arbitrary = return $ LocalTime (ModifiedJulianDay 1) (TimeOfDay 1 2 3)
-
-instance Arbitrary TimeZone where
-    arbitrary = do
-      offset <- choose (0,2) :: Gen Int
-      return $ hoursToTimeZone offset
-
-instance Arbitrary Day where
-    arbitrary = ModifiedJulianDay `liftM` arbitrary
-
-instance Arbitrary DiffTime where
-    arbitrary = picosecondsToDiffTime `liftM` choose (0, 86400000000000000)
-
-instance Arbitrary UTCTime where
-    arbitrary = liftM2 UTCTime arbitrary arbitrary
-
-instance Arbitrary DotNetTime where
-    arbitrary = DotNetTime `liftM` arbitrary
-
-instance Arbitrary ZonedTime where
-    arbitrary = liftM2 ZonedTime arbitrary arbitrary
-
-data UFoo = UFoo {
-      _UFooInt :: Int
-    , uFooInt :: Int
-    } deriving (Show, Eq, Data, Typeable)
-
-instance Arbitrary UFoo where
-    arbitrary = UFoo <$> arbitrary <*> arbitrary
-        where _ = uFooInt
-
-=======
->>>>>>> 271f4dc4
-main :: IO ()
-main = defaultMain tests
-
-type P6 = Product6 Int Bool String (Approx Double) (Int, Approx Double) ()
-type S4 = Sum4 Int8 ZonedTime T.Text (Map.Map String Int)
 
 tests :: [Test]
 tests = [
@@ -396,52 +164,50 @@
       testProperty "modify failure" modifyFailureProp
     ],
   testGroup "template-haskell" [
-    testGroup "Nullary" [
-        testProperty "string"                (isString                . thNullaryToJSONString)
-      , testProperty "2ElemArray"            (is2ElemArray            . thNullaryToJSON2ElemArray)
-      , testProperty "ObjectWithType"        (isObjectWithTypeValue   . thNullaryToJSONObjectWithType)
-      , testProperty "ObjectWithSingleField" (isObjectWithSingleField . thNullaryToJSONObjectWithSingleField)
-
-      , testGroup "roundTrip" [
-            testProperty "string"                (toParseJSON thNullaryParseJSONString                thNullaryToJSONString)
-          , testProperty "2ElemArray"            (toParseJSON thNullaryParseJSON2ElemArray            thNullaryToJSON2ElemArray)
-          , testProperty "ObjectWithType"        (toParseJSON thNullaryParseJSONObjectWithType        thNullaryToJSONObjectWithType)
-          , testProperty "ObjectWithSingleField" (toParseJSON thNullaryParseJSONObjectWithSingleField thNullaryToJSONObjectWithSingleField)
+      testGroup "Nullary" [
+          testProperty "string"                (isString                . thNullaryToJSONString)
+        , testProperty "2ElemArray"            (is2ElemArray            . thNullaryToJSON2ElemArray)
+        , testProperty "ObjectWithType"        (isObjectWithTypeValue   . thNullaryToJSONObjectWithType)
+        , testProperty "ObjectWithSingleField" (isObjectWithSingleField . thNullaryToJSONObjectWithSingleField)
+
+        , testGroup "roundTrip" [
+              testProperty "string"                (toParseJSON thNullaryParseJSONString                thNullaryToJSONString)
+            , testProperty "2ElemArray"            (toParseJSON thNullaryParseJSON2ElemArray            thNullaryToJSON2ElemArray)
+            , testProperty "ObjectWithType"        (toParseJSON thNullaryParseJSONObjectWithType        thNullaryToJSONObjectWithType)
+            , testProperty "ObjectWithSingleField" (toParseJSON thNullaryParseJSONObjectWithSingleField thNullaryToJSONObjectWithSingleField)
+          ]
         ]
+    , testGroup "SomeType" [
+          testProperty "2ElemArray"            (is2ElemArray            . (thSomeTypeToJSON2ElemArray            :: SomeTypeToJSON))
+        , testProperty "ObjectWithType"        (isObjectWithType        . (thSomeTypeToJSONObjectWithType        :: SomeTypeToJSON))
+        , testProperty "ObjectWithSingleField" (isObjectWithSingleField . (thSomeTypeToJSONObjectWithSingleField :: SomeTypeToJSON))
+
+        , testGroup "roundTrip" [
+              testProperty "2ElemArray"            (toParseJSON thSomeTypeParseJSON2ElemArray            (thSomeTypeToJSON2ElemArray            :: SomeTypeToJSON))
+            , testProperty "ObjectWithType"        (toParseJSON thSomeTypeParseJSONObjectWithType        (thSomeTypeToJSONObjectWithType        :: SomeTypeToJSON))
+            , testProperty "ObjectWithSingleField" (toParseJSON thSomeTypeParseJSONObjectWithSingleField (thSomeTypeToJSONObjectWithSingleField :: SomeTypeToJSON))
+          ]
       ]
-   , testGroup "SomeType" [
-        testProperty "2ElemArray"            (is2ElemArray            . (thSomeTypeToJSON2ElemArray            :: SomeTypeToJSON))
-      , testProperty "ObjectWithType"        (isObjectWithType        . (thSomeTypeToJSONObjectWithType        :: SomeTypeToJSON))
-      , testProperty "ObjectWithSingleField" (isObjectWithSingleField . (thSomeTypeToJSONObjectWithSingleField :: SomeTypeToJSON))
-
-      , testGroup "roundTrip" [
-            testProperty "2ElemArray"            (toParseJSON thSomeTypeParseJSON2ElemArray            (thSomeTypeToJSON2ElemArray            :: SomeTypeToJSON))
-          , testProperty "ObjectWithType"        (toParseJSON thSomeTypeParseJSONObjectWithType        (thSomeTypeToJSONObjectWithType        :: SomeTypeToJSON))
-          , testProperty "ObjectWithSingleField" (toParseJSON thSomeTypeParseJSONObjectWithSingleField (thSomeTypeToJSONObjectWithSingleField :: SomeTypeToJSON))
-        ]
     ]
-    ]
-#ifdef GENERICS
   , testGroup "GHC-generics" [
-      testGroup "Nullary" [
-          testProperty "string"                (isString                . gNullaryToJSONString)
-        , testProperty "2ElemArray"            (is2ElemArray            . gNullaryToJSON2ElemArray)
-        , testProperty "ObjectWithType"        (isObjectWithTypeValue   . gNullaryToJSONObjectWithType)
-        , testProperty "ObjectWithSingleField" (isObjectWithSingleField . gNullaryToJSONObjectWithSingleField)
-
-        , testGroup "eq" [
-              testProperty "string"                (\n -> gNullaryToJSONString                n == thNullaryToJSONString                n)
-            , testProperty "2ElemArray"            (\n -> gNullaryToJSON2ElemArray            n == thNullaryToJSON2ElemArray            n)
-            , testProperty "ObjectWithType"        (\n -> gNullaryToJSONObjectWithType        n == thNullaryToJSONObjectWithType        n)
-            , testProperty "ObjectWithSingleField" (\n -> gNullaryToJSONObjectWithSingleField n == thNullaryToJSONObjectWithSingleField n)
-          ]
-        , testGroup "roundTrip" [
-            testProperty "string"                (toParseJSON gNullaryParseJSONString                gNullaryToJSONString)
-          , testProperty "2ElemArray"            (toParseJSON gNullaryParseJSON2ElemArray            gNullaryToJSON2ElemArray)
-          , testProperty "ObjectWithType"        (toParseJSON gNullaryParseJSONObjectWithType        gNullaryToJSONObjectWithType)
-          , testProperty "ObjectWithSingleField" (toParseJSON gNullaryParseJSONObjectWithSingleField gNullaryToJSONObjectWithSingleField)
-          ]
-        ]
+        testGroup "Nullary" [
+            testProperty "string"                (isString                . gNullaryToJSONString)
+          , testProperty "2ElemArray"            (is2ElemArray            . gNullaryToJSON2ElemArray)
+          , testProperty "ObjectWithType"        (isObjectWithTypeValue   . gNullaryToJSONObjectWithType)
+          , testProperty "ObjectWithSingleField" (isObjectWithSingleField . gNullaryToJSONObjectWithSingleField)
+          , testGroup "eq" [
+                testProperty "string"                (\n -> gNullaryToJSONString                n == thNullaryToJSONString                n)
+              , testProperty "2ElemArray"            (\n -> gNullaryToJSON2ElemArray            n == thNullaryToJSON2ElemArray            n)
+              , testProperty "ObjectWithType"        (\n -> gNullaryToJSONObjectWithType        n == thNullaryToJSONObjectWithType        n)
+              , testProperty "ObjectWithSingleField" (\n -> gNullaryToJSONObjectWithSingleField n == thNullaryToJSONObjectWithSingleField n)
+            ]
+          , testGroup "roundTrip" [
+              testProperty "string"                (toParseJSON gNullaryParseJSONString                gNullaryToJSONString)
+            , testProperty "2ElemArray"            (toParseJSON gNullaryParseJSON2ElemArray            gNullaryToJSON2ElemArray)
+            , testProperty "ObjectWithType"        (toParseJSON gNullaryParseJSONObjectWithType        gNullaryToJSONObjectWithType)
+            , testProperty "ObjectWithSingleField" (toParseJSON gNullaryParseJSONObjectWithSingleField gNullaryToJSONObjectWithSingleField)
+            ]
+          ]
     , testGroup "SomeType" [
           testProperty "2ElemArray"            (is2ElemArray            . (gSomeTypeToJSON2ElemArray            :: SomeTypeToJSON))
         , testProperty "ObjectWithType"        (isObjectWithType        . (gSomeTypeToJSONObjectWithType        :: SomeTypeToJSON))
@@ -457,7 +223,6 @@
           , testProperty "ObjectWithType"        (toParseJSON gSomeTypeParseJSONObjectWithType        (gSomeTypeToJSONObjectWithType        :: SomeTypeToJSON))
           , testProperty "ObjectWithSingleField" (toParseJSON gSomeTypeParseJSONObjectWithSingleField (gSomeTypeToJSONObjectWithSingleField :: SomeTypeToJSON))
           ]
-        ]
+      ]
     ]
-#endif
   ]