name:            aeson
version:         1.5.3.0
license:         BSD3
license-file:    LICENSE
category:        Text, Web, JSON
copyright:       (c) 2011-2016 Bryan O'Sullivan
                 (c) 2011 MailRank, Inc.
author:          Bryan O'Sullivan <bos@serpentine.com>
maintainer:      Adam Bergmark <adam@bergmark.nl>
stability:       experimental
tested-with:     GHC == 7.8.4, GHC == 7.10.3, GHC == 8.0.2, GHC == 8.2.2, GHC == 8.4.4, GHC == 8.6.5, GHC == 8.8.3, GHC == 8.10.1
synopsis:        Fast JSON parsing and encoding
cabal-version:   >= 1.10
homepage:        https://github.com/bos/aeson
bug-reports:     https://github.com/bos/aeson/issues
build-type:      Simple
description:
    A JSON parsing and encoding library optimized for ease of use
    and high performance.
    .
    To get started, see the documentation for the @Data.Aeson@ module
    below.
    .
    (A note on naming: in Greek mythology, Aeson was the father of Jason.)

extra-source-files:
    *.yaml
    README.markdown
    benchmarks/*.cabal
    benchmarks/*.hs
    benchmarks/*.py
    benchmarks/Compare/*.hs
    benchmarks/Makefile
    benchmarks/Typed/*.hs
    benchmarks/json-data/*.json
    cbits/*.c
    changelog.md
    ffi/Data/Aeson/Parser/*.hs
    include/*.h
    tests/JSONTestSuite/test_parsing/*.json
    tests/JSONTestSuite/test_transform/*.json
    tests/golden/*.expected
    pure/Data/Aeson/Parser/*.hs

flag developer
  description: operate in developer mode
  default: False
  manual: True

flag fast
  description: compile without optimizations
  default: False
  manual: True

flag bytestring-builder
  description: Depend on the bytestring-builder package for backwards compatibility.
  default: False
  manual: False

flag cffi
  description: Controls whether to include c-ffi bits or pure haskell. Default to False for security.
  default: False
  manual: True

library
  default-language: Haskell2010
  hs-source-dirs: . attoparsec-iso8601/

  exposed-modules:
    Data.Aeson
    Data.Aeson.Encoding
    Data.Aeson.Parser
    Data.Aeson.Text
    Data.Aeson.Types
    Data.Aeson.TH
    Data.Aeson.QQ.Simple

    Data.Aeson.Encoding.Internal
    Data.Aeson.Internal
    Data.Aeson.Internal.Time
    Data.Aeson.Parser.Internal

  -- Deprecated modules
  exposed-modules:
    Data.Aeson.Encode

  other-modules:
    Data.Aeson.Encoding.Builder
    Data.Aeson.Internal.Functions
    Data.Aeson.Parser.Unescape
    Data.Aeson.Parser.Time
    Data.Aeson.Types.FromJSON
    Data.Aeson.Types.Generic
    Data.Aeson.Types.ToJSON
    Data.Aeson.Types.Class
    Data.Aeson.Types.Internal
    Data.Attoparsec.Time
    Data.Attoparsec.Time.Internal

  -- GHC bundled libs
  build-depends:
    base             >= 4.7.0.0 && < 5,
    bytestring       >= 0.10.4.0 && < 0.11,
    containers       >= 0.5.5.1 && < 0.7,
    deepseq          >= 1.3.0.0 && < 1.5,
    ghc-prim         >= 0.2     && < 0.7,
    template-haskell >= 2.9.0.0 && < 2.17,
    text             >= 1.2.3.0 && < 1.3,
    time             >= 1.4     && < 1.11

  if impl(ghc >= 8.0)
    build-depends: bytestring >= 0.10.8.1

  -- Compat
  build-depends:
    base-compat-batteries >= 0.10.0   && < 0.12,
    time-compat           >= 1.9.2.2  && < 1.10

  if !impl(ghc >= 8.6)
    build-depends:
      contravariant >=1.4.1    && <1.6

  if !impl(ghc >= 8.0)
    -- `Data.Semigroup` and `Control.Monad.Fail` and `Control.Monad.IO.Class` are available in base only since GHC 8.0 / base 4.9
    build-depends:
      semigroups          >= 0.18.5  && < 0.20,
      transformers        >= 0.3.0.0 && < 0.6,
      transformers-compat >= 0.6.2   && < 0.7,
      fail == 4.9.*

  if !impl(ghc >= 7.10)
    -- `Numeric.Natural` is available in base only since GHC 7.10 / base 4.8
    build-depends: nats >= 1.1.1 && < 1.2,
                   void >= 0.7.2 && < 0.8

  -- Other dependencies
  build-depends:
    attoparsec           >= 0.13.2.2 && < 0.14,
<<<<<<< HEAD
=======
    data-fix             >= 0.3      && < 0.4,
>>>>>>> e1ba32f9
    dlist                >= 0.8.0.4  && < 1.1,
    hashable             >= 1.2.7.0  && < 1.4,
    primitive            >= 0.7.0.1  && < 0.8,
    scientific           >= 0.3.6.2  && < 0.4,
    strict               >= 0.4      && < 0.5,
    tagged               >= 0.8.6    && < 0.9,
    th-abstraction       >= 0.2.8.0  && < 0.4,
    these                >= 1.1      && < 1.2,
    unordered-containers >= 0.2.10.0 && < 0.3,
    uuid-types           >= 1.0.3    && < 1.1,
    vector               >= 0.12.0.1 && < 0.13

  ghc-options: -Wall

  if flag(developer)
    ghc-options: -Werror
    ghc-prof-options: -auto-all

  if flag(fast)
    ghc-options: -O0
  else
    ghc-options: -O2

  include-dirs: include
  if impl(ghcjs) || !flag(cffi)
    hs-source-dirs: pure
    other-modules: Data.Aeson.Parser.UnescapePure
  else
    c-sources: cbits/unescape_string.c
    cpp-options: -DCFFI
    hs-source-dirs: ffi
    other-modules: Data.Aeson.Parser.UnescapeFFI

test-suite aeson-tests
  default-language: Haskell2010
  type: exitcode-stdio-1.0
  hs-source-dirs: tests ffi pure
  main-is: Tests.hs
  c-sources: cbits/unescape_string.c
  ghc-options: -Wall -threaded -rtsopts

  other-modules:
    Data.Aeson.Parser.UnescapeFFI
    Data.Aeson.Parser.UnescapePure
    DataFamilies.Properties
    DataFamilies.Instances
    DataFamilies.Encoders
    DataFamilies.Types
    Encoders
    ErrorMessages
    Functions
    Instances
    Options
    PropUtils
    Properties
    PropertyGeneric
    PropertyKeys
    PropertyRoundTrip
    PropertyRTFunctors
    PropertyTH
    SerializationFormatSpec
    Types
    UnitTests
    UnitTests.NullaryConstructors

  build-depends:
    QuickCheck >= 2.10.0.1 && < 2.15,
    aeson,
    integer-logarithms >= 1 && <1.1,
    attoparsec,
    base,
    base-compat,
    base-orphans >= 0.5.3 && <0.9,
    base16-bytestring,
    containers,
    data-fix,
    directory,
    dlist,
    Diff >= 0.4 && < 0.5,
    filepath,
    generic-deriving >= 1.10 && < 1.14,
    ghc-prim >= 0.2,
    hashable >= 1.2.4.0,
    scientific,
    strict,
    tagged,
    template-haskell,
    tasty,
    tasty-golden,
    tasty-hunit,
    tasty-quickcheck,
    text,
    these,
    time,
    time-compat,
    unordered-containers,
    uuid-types,
    vector,
    quickcheck-instances >= 0.3.24 && <0.4

  if flag(bytestring-builder)
    build-depends: bytestring >= 0.9 && < 0.10.4,
                   bytestring-builder >= 0.10.4 && < 1
  else
    build-depends: bytestring >= 0.10.4

  if !impl(ghc >= 8.0)
    build-depends:
      semigroups >= 0.18.2 && < 0.20,
      transformers >= 0.2.2.0,
      transformers-compat >= 0.3

  if !impl(ghc >= 7.10)
    build-depends: nats >=1 && <1.2,
                   void >=0.7.2 && <0.8

  if impl(ghc >= 7.8)
    build-depends: hashable-time >= 0.2 && <0.3

  if flag(fast)
    ghc-options: -fno-enable-rewrite-rules

source-repository head
  type:     git
  location: git://github.com/bos/aeson.git<|MERGE_RESOLUTION|>--- conflicted
+++ resolved
@@ -136,10 +136,7 @@
   -- Other dependencies
   build-depends:
     attoparsec           >= 0.13.2.2 && < 0.14,
-<<<<<<< HEAD
-=======
     data-fix             >= 0.3      && < 0.4,
->>>>>>> e1ba32f9
     dlist                >= 0.8.0.4  && < 1.1,
     hashable             >= 1.2.7.0  && < 1.4,
     primitive            >= 0.7.0.1  && < 0.8,
